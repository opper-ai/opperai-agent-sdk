--- conflicted
+++ resolved
@@ -1,29 +1,5 @@
-# <img src="opper-logo.png" alt="Opper" width="28" height="35" style="vertical-align: middle;"> Opper Agent SDK
-
-<<<<<<< HEAD
-A powerful Python SDK for building AI agents with [Opper Task Completion API](https://opper.ai).  Agents comes with event tracking for real-time UI integration. 
-
-## Table of Contents
-
-1. [Features](#1-features)
-2. [Agent Modes](#2-agent-modes)
-   - [Tools Mode](#21-tools-mode)
-   - [Flow Mode - Structured workflows](#22-flow-mode---structured-workflows)
-   - [Combined Agents](#23-combined-agents)
-3. [Installation](#3-installation)
-4. [Quick Start](#4-quick-start)
-5. [Model Selection](#5-model-selection)
-6. [Examples](#6-examples)
-7. [Monitoring and Tracing](#7-monitoring-and-tracing)
-8. [License](#8-license)
-9. [Support](#9-support)
-
-## 1. Features
-
-- **Dual Mode Operation**: Choose between tools-based reasoning or structured workflows
-- **Real-time Events**: Comprehensive event system for UI progress tracking
-- **Error Handling**: Robust error handling with retry mechanisms and fallback strategies
-=======
+# Opper Agent SDK
+
 A Python SDK for building AI agents with [Opper Task Completion API](https://opper.ai). Create intelligent agents that use tools-based reasoning loops with dynamic tool selection, event tracking, and MCP integration.
 
 ## Features
@@ -35,66 +11,14 @@
 - **Multi-agent support**: Agents can be used as tools for other agents to allow for delegation
 - **Type Safety internals**: Pydantic model validation throughout execution
 - **Error Handling**: Robust error handling with retry mechanisms
->>>>>>> 429641d5
 - **Tracing & Monitoring**: Full observability with Opper's tracing system
 
-<<<<<<< HEAD
-
-## 2. Agent Modes
-
-The `Agent` supports two operational modes that can be used independently or combined. Ultimately it's up to the user to chose the type of agent to build (and many tasks can be solved with both methods), here are some suggestions on where to use which:
-
-- **Tools Mode**: For dynamic reasoning where the AI decides which tools to use
-- **Flow Mode**: For structured workflows with predefined steps
-- **Combined**: Mix both approaches in a single agent
-=======
 ## Agent Architecture
 
 The `Agent` class provides a reasoning loop for dynamic problem solving:
->>>>>>> 429641d5
-
-
-### 2.1 Tools Mode
-[Tools Mode Docs](docs_tools.md)
-The agent dynamically selects and calls your Python functions based on the task. Great for exploratory tasks and complex reasoning.
+
 ```python
 from opper_agent import Agent, tool
-<<<<<<< HEAD
-
-@tool
-def tool1(place: str, date: str) -> str:
-    return "The weather in " + place + " on " + date + " is sunny" # dummy tool implementation
-
-tools_agent = Agent(
-    name="WeatherAgent",
-    description="Given a place and a date returns the expected weather",
-    tools=[tool1], # Provided tools
-)
-```
-
-### 2.2 Flow Mode - Structured workflows 
-[Flow Mode Docs](flow.md)
-Define a sequence of typed steps that execute in order. Perfect for predictable processes and when you need reliable, repeatable outcomes.
-Basic flow structure:
-```python
-@step
-def step_1():
-    #Implementation goes here
-    return "Output step 1"
-
-def step_2():
-    return "Output step 2"
-
-workflow = (
-    Workflow(
-        id="travel-itinerary-workflow",
-        input_model=...,
-        output_model=...,
-    )
-    .then(step_1)  
-    .then(step_2)  # Outputs of step 1 feed step 2
-    .commit()
-=======
 
 @tool
 def calculate_area(length: float, width: float) -> float:
@@ -105,109 +29,15 @@
     name="ReasoningAgent",
     description="Solves problems through iterative thinking",
     tools=[calculate_area], 
->>>>>>> 429641d5
-)
-
-```
-
-<<<<<<< HEAD
-Complete travel planning example:
-```python
-from opper_agent import Agent, step, Workflow, ExecutionContext
-
-class TravelRequest(BaseModel):
-    request: str = Field(description="The user's travel request")
-
-class TravelItinerary(BaseModel):
-    daily_plan: str = Field(description="Day-by-day itinerary with activities and attractions")
-    must_see: str = Field(description="Top must-see attractions for this duration")
-    food_recommendations: str = Field(description="Local food and restaurant suggestions")
-
-# Step 1: Extract travel details from user request
-@step
-async def extract_travel_details(data: TravelRequest, ctx: ExecutionContext) -> TravelDetails:
-    """Extract destination city and duration from the user's travel request."""
-    result = await ctx.llm(
-        name="travel_parser",
-        instructions="Extract the destination city and number of stay days from the user's travel request.",
-        input_schema=TravelRequest,
-        output_schema=TravelDetails,
-        input=data,
-    )
-    return result
-=======
+)
+```
+
 ## Installation
->>>>>>> 429641d5
-
-# Step 2: Create travel itinerary based on extracted details
-@step
-async def create_itinerary(data: TravelDetails, ctx: ExecutionContext) -> TravelItinerary:
-    """Create a detailed travel itinerary for the specified destination and duration."""
-    result = await ctx.llm(
-        name="itinerary_planner",
-        instructions="""Create a detailed travel itinerary based on the destination and
-        duration. Include day-by-day activities, must-see attractions, food
-        recommendations, and practical tips""",
-        input_schema=TravelDetails,
-        output_schema=TravelItinerary,
-        input=data,
-        model="anthropic/claude-3.5-sonnet",  # Optional: specify model
-    )
-    return result
-
-<<<<<<< HEAD
-
-# Create workflow - sequential steps where output of step 1 feeds into step 2
-workflow = (
-    Workflow(
-        id="travel-itinerary-workflow",
-        input_model=TravelRequest,
-        output_model=TravelItinerary,
-    )
-    .then(extract_travel_details)  # Step 1: TravelRequest -> TravelDetails
-    .then(create_itinerary)  # Step 2: TravelDetails -> TravelItinerary
-    .commit()
-)
-
-# Create agent with workflow
-agent = Agent(
-    name="TravelPlannerAgent",
-    description="Sequential workflow that extracts travel details then creates an itinerary",
-    flow=workflow,
-    verbose=True,
-    model="berget/gpt-oss-120b", # You can define the LLM here
-)
-
-# Process goal - executes sequential workflow
-result = agent.process("I'm visiting Rome for 3 days, can you help me plan my trip?")
-print(result)
-```
-
-### 2.3 Combined Agents
-You can call tools-mode agents from within flow steps. For example, add weather checking to the travel itinerary workflow by calling the weather agent as an intermediate step.
-
-```python
-workflow = (
-    Workflow(
-        id="travel-itinerary-workflow",
-        input_model=TravelRequest,
-        output_model=TravelItinerary,
-    )
-    .then(extract_travel_details) 
-    .then(get_weather_info)  # Add this new step that calls your tools agent
-    .then(create_itinerary)        
-    .commit()
-)
-```
-Full implementation of the combined agents [here](./examples/combined_tool_flow.py)
-
-
-
-## 3. Installation
-=======
+
+### Prerequisites
+
 - Python >= 3.10
 - Git for cloning the repository
->>>>>>> 429641d5
 
 ### Install from Source
 
@@ -232,8 +62,6 @@
 **Option 3: Using UV (Modern Package Manager)**
 ```bash
 uv pip install -e .
-# or
-uv sync #if you cloned the package
 ```
 
 **Option 4: Using UV with uv run (No Installation Required)**
@@ -246,10 +74,6 @@
 python -c "from opper_agent import Agent; print('opper-agent-sdk installed successfully!')"
 ```
 
-<<<<<<< HEAD
-
-## 4. Quick Start
-=======
 ### Dependencies
 
 The package automatically installs these dependencies:
@@ -260,7 +84,6 @@
 - `aiohttp >= 3.8.0` - HTTP client for MCP integration
 
 ## Quick Start
->>>>>>> 429641d5
 
 ### 1. Set up your environment
 
@@ -270,10 +93,6 @@
 
 Go to https://platform.opper.ai to generate an api key.
 
-<<<<<<< HEAD
-
-## 5. Model Selection
-=======
 ### 2. Example Math Agent
 
 Here's a complete example of a math agent with event hooks and structured input/output:
@@ -351,7 +170,6 @@
 ```
 
 ## Model Selection
->>>>>>> 429641d5
 
 You can specify AI models at the **agent level** to control which model is used for reasoning. The SDK supports all models available through the Opper API:
 
@@ -373,8 +191,6 @@
 )
 ```
 
-<<<<<<< HEAD
-=======
 *If no model is specified, Opper uses a default model optimized for agent reasoning.*
 
 ## MCP (Model Context Protocol) Integration
@@ -403,7 +219,6 @@
         tools=tools,
         model="anthropic/claude-3.5-sonnet"
     )
->>>>>>> 429641d5
 
     result = await agent.process("Your goal here")
     print(result)
@@ -411,14 +226,6 @@
 asyncio.run(main())
 ```
 
-<<<<<<< HEAD
-
-## 6. Examples
-
-See many implementation examples under the examples directory
-
-## 7. Monitoring and Tracing
-=======
 ### MCPToolManager for Advanced Usage
 
 For better connection management and multiple MCP servers:
@@ -582,7 +389,6 @@
 Available hook methods: `on_agent_start`, `on_agent_end`, `on_agent_error`, `on_iteration_start`, `on_iteration_end`, `on_think_start`, `on_think_end`, `on_tool_start`, `on_tool_end`, `on_tool_error`, `on_llm_start`, `on_llm_end`.
 
 ## Monitoring and Tracing
->>>>>>> 429641d5
 
 The agent provides comprehensive observability for production deployments:
 
@@ -594,24 +400,15 @@
 
 View your traces in the [Opper Dashboard](https://platform.opper.ai) 
 
-<<<<<<< HEAD
-
-## 8. License
+## Contributing
+
+Contributions welcome! Please see [CONTRIBUTING.md](CONTRIBUTING.md) for guidelines.
+
+## License
 
 This project is licensed under the MIT License - see the [LICENSE](LICENSE) file for details.
 
-## 9. Support
-=======
-## Contributing
-
-Contributions welcome! Please see [CONTRIBUTING.md](CONTRIBUTING.md) for guidelines.
-
-## License
-
-This project is licensed under the MIT License - see the [LICENSE](LICENSE) file for details.
-
 ## Support
->>>>>>> 429641d5
 
 - **Documentation**: [Opper Documentation](https://docs.opper.ai)
 - **Issues**: [GitHub Issues](https://github.com/opper-ai/opperai-agent-sdk/issues)
